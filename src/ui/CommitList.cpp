//
//          Copyright (c) 2016, Scientific Toolworks, Inc.
//
// This software is licensed under the MIT License. The LICENSE.md file
// describes the conditions under which this software may be distributed.
//
// Author: Jason Haslam
//

#include "CommitList.h"
#include "Badge.h"
#include "Location.h"
#include "MainWindow.h"
#include "ProgressIndicator.h"
#include "RepoView.h"
#include "app/Application.h"
#include "conf/Settings.h"
#include "dialogs/MergeDialog.h"
#include "index/Index.h"
#include "git/Branch.h"
#include "git/Commit.h"
#include "git/Config.h"
#include "git/Diff.h"
#include "git/Index.h"
#include "git/Patch.h"
#include "git/RevWalk.h"
#include "git/Signature.h"
#include "git/TagRef.h"
#include "git/Tree.h"
#include <QAbstractListModel>
#include <QApplication>
#include <QMenu>
#include <QPainter>
#include <QPainterPath>
#include <QPushButton>
#include <QStyledItemDelegate>
#include <QTextLayout>
#include <QtConcurrent>

namespace {

// FIXME: Factor out into theme?
const QColor kTaintedColor = Qt::gray;

const QString kPathspecFmt = "pathspec:%1";

// Use fixed short id size in compact mode.
// FIXME: Use 'core.abbrev' config instead?
const int kShortIdSize = 7;

enum Role
{
  DiffRole = Qt::UserRole,
  CommitRole,
  GraphRole,
  GraphColorRole
};

enum GraphSegment
{
  Dot,
  Top,
  Middle,
  Bottom,
  Cross,
  LeftIn,
  LeftOut,
  RightIn,
  RightOut
};

class DiffCallbacks : public git::Diff::Callbacks
{
public:
  void setCanceled(bool canceled)
  {
    mCanceled = canceled;
  }

  bool progress(const QString &oldPath, const QString &newPath) override
  {
    return !mCanceled;
  }

private:
  bool mCanceled = false;
};

class CommitModel : public QAbstractListModel
{
  Q_OBJECT

public:
  CommitModel(const git::Repository &repo, QObject *parent = nullptr)
    : QAbstractListModel(parent), mRepo(repo)
  {
    // Connect progress timer.
    connect(&mTimer, &QTimer::timeout, [this] {
      ++mProgress;
      QModelIndex idx = index(0, 0);
      emit dataChanged(idx, idx, {Qt::DisplayRole});
    });

    // Connect watcher to signal when the status diff finishes.
    connect(&mStatus, &QFutureWatcher<git::Diff>::finished, [this] {
      mTimer.stop();
      resetWalker();
      emit statusFinished(!mRows.isEmpty() && !mRows.first().commit.isValid());
    });

    git::RepositoryNotifier *notifier = repo.notifier();
    connect(notifier, &git::RepositoryNotifier::referenceUpdated,
            this, &CommitModel::resetReference);
    connect(notifier, &git::RepositoryNotifier::workdirChanged, [this] {
      resetReference(mRef);
    });

    resetSettings();
  }

  git::Reference reference() const
  {
    return mRef;
  }

  git::Diff status() const
  {
    if (!mStatus.isFinished())
      return git::Diff();

    QFuture<git::Diff> future = mStatus.future();
    if (!future.resultCount())
      return git::Diff();

    return future.result();
  }

  void startStatus()
  {
    // Cancel existing status diff.
    cancelStatus();

    // Reload the index before starting the status thread. Allowing
    // it to reload on the thread frequently corrupts the index.
    mRepo.index().read();

    // Check for uncommitted changes asynchronously.
    mProgress = 0;
    mTimer.start(50);
    mStatus.setFuture(QtConcurrent::run([this] {
      // Pass the repo's index to suppress reload.
      return mRepo.status(mRepo.index(), &mStatusCallbacks);
    }));
  }

  void cancelStatus()
  {
    if (!mStatus.isRunning())
      return;

    mStatusCallbacks.setCanceled(true);
    mStatus.waitForFinished();
    mStatus.setFuture(QFuture<git::Diff>());
    mStatusCallbacks.setCanceled(false);
  }

  void setPathspec(const QString &pathspec)
  {
    if (mPathspec == pathspec)
      return;

    mPathspec = pathspec;
    resetWalker();
  }

  void setReference(const git::Reference &ref)
  {
    mRef = ref;
    resetWalker();
  }

  void resetReference(const git::Reference &ref)
  {
    // Reset selected ref to updated ref.
    if (ref.isValid() && mRef.isValid() &&
        ref.qualifiedName() == mRef.qualifiedName())
      mRef = ref;

    // Status is invalid after HEAD changes.
    if (!ref.isValid() || ref.isHead())
      startStatus();

    resetWalker();
  }

  void resetWalker()
  {
    beginResetModel();

    // Reset state.
    mParents.clear();
    mRows.clear();

    // Update status row.
    bool head = (!mRef.isValid() || mRef.isHead());
    bool valid = (mCleanStatus || !mStatus.isFinished() || status().isValid());
    if (head && valid && mPathspec.isEmpty()) {
      QVector<Column> row;
      if (mGraphVisible && mRef.isValid() && mStatus.isFinished()) {
        row.append({Segment(Bottom, kTaintedColor), Segment(Dot, QColor())});
        mParents.append(Parent(mRef.target(), nextColor(), true));
      }

      mRows.append(Row(git::Commit(), row));
    }

    // Begin walking commits.
    if (mRef.isValid()) {
      int sort = GIT_SORT_NONE;
      if (mGraphVisible) {
        sort |= GIT_SORT_TOPOLOGICAL;
        if (mSortDate)
          sort |= GIT_SORT_TIME;
      } else if (!mSortDate) {
        sort |= GIT_SORT_TOPOLOGICAL;
      }

      mWalker = mRef.walker(sort);
      if (mRef.isLocalBranch()) {
        // Add the upstream branch.
        if (git::Branch upstream = git::Branch(mRef).upstream())
          mWalker.push(upstream);
      }

      if (mRef.isHead()) {
        // Add merge head.
        if (git::Reference mergeHead = mRepo.lookupRef("MERGE_HEAD"))
          mWalker.push(mergeHead);
      }

      if (mRefsAll) {
        foreach (const git::Reference ref, mRepo.refs()) {
          if (!ref.isStash())
            mWalker.push(ref);
        }
      }
    }

    if (canFetchMore(QModelIndex()))
      fetchMore(QModelIndex());

    endResetModel();
  }

  void resetSettings(bool walk = false)
  {
    git::Config config = mRepo.appConfig();
    mRefsAll = config.value<bool>("commit.refs.all", true);
    mSortDate = config.value<bool>("commit.sort.date", true);
    mCleanStatus = config.value<bool>("commit.status.clean", false);
    mGraphVisible = config.value<bool>("commit.graph.visible", true);

    if (walk)
      resetWalker();
  }

  bool canFetchMore(const QModelIndex &parent) const
  {
    return mWalker.isValid();
  }

  void fetchMore(const QModelIndex &parent)
  {
    // Load commits.
    int i = 0;
    QList<Row> rows;
    git::Commit commit = mWalker.next(mPathspec);
    while (commit.isValid()) {
      // Add root commits.
      bool root = false;
      if (indexOf(commit) < 0) {
        root = true;
        mParents.append(Parent(commit, nextColor()));
      }

      // Calculate graph columns.
      // Remember current row.
      QList<Parent> parents = mParents;

      // Replace commit with its parents.
      QList<git::Commit> replacements;
      foreach (const git::Commit &parent, commit.parents()) {
        // FIXME: Mark commits that point to existing parent?
        if (indexOf(parent) < 0 && !contains(parent, rows))
          replacements.append(parent);
      }

      // Set parents for next row.
      int index = indexOf(commit);
      if (index >= 0) {
        Parent parent = mParents.takeAt(index);
        if (!replacements.isEmpty()) {
          git::Commit replacement = replacements.takeFirst();
          mParents.insert(index, Parent(replacement, parent.color));
          foreach (const git::Commit &replacement, replacements)
            mParents.append(Parent(replacement, nextColor()));
        }
      }

      // Add graph row.
      QVector<Column> row;
      if (mGraphVisible && mPathspec.isEmpty())
        row = columns(commit, parents, root);

      rows.append(Row(commit, row));

      // Bail out.
      if (i++ >= 64)
        break;

      commit = mWalker.next(mPathspec);
    }

    // Update the model.
    if (!rows.isEmpty()) {
      int first = mRows.size();
      int last = first + rows.size() - 1;
      beginInsertRows(QModelIndex(), first, last);
      mRows.append(rows);
      endInsertRows();
    }

    // Invalidate walker.
    if (!commit.isValid())
      mWalker = git::RevWalk();
  }

  int rowCount(const QModelIndex &parent = QModelIndex()) const
  {
    return mRows.size();
  }

  QVariant data(const QModelIndex &index, int role = Qt::DisplayRole) const
  {
    const Row &row = mRows.at(index.row());
    bool status = !row.commit.isValid();
    switch (role) {
      case Qt::DisplayRole:
        if (!status)
          return QVariant();

        return mStatus.isFinished() ? tr("Uncommitted changes") :
               tr("Checking for uncommitted changes");

      case Qt::FontRole: {
        if (!status)
          return QVariant();

        QFont font = static_cast<QWidget *>(QObject::parent())->font();
        font.setItalic(true);
        return font;
      }

      case Qt::TextAlignmentRole:
        if (!status)
          return QVariant();

        return QVariant(Qt::AlignHCenter | Qt::AlignVCenter);

      case Qt::DecorationRole:
        if (!status)
          return QVariant();

        return mStatus.isFinished() ? QVariant() : mProgress;

      case DiffRole: {
        if (status)
          return QVariant::fromValue(this->status());

        git::Diff diff = row.commit.diff();
        diff.findSimilar();
        return QVariant::fromValue(diff);
      }

      case CommitRole:
        return status ? QVariant() : QVariant::fromValue(row.commit);

      case GraphRole: {
        QVariantList columns;
        foreach (const Column &column, row.columns) {
          QVariantList segments;
          foreach (const Segment &segment, column)
            segments.append(segment.segment);
          columns.append(QVariant(segments));
        }

        return columns;
      }

      case GraphColorRole: {
        QVariantList columns;
        foreach (const Column &column, row.columns) {
          QVariantList segments;
          foreach (const Segment &segment, column)
            segments.append(segment.color);
          columns.append(QVariant(segments));
        }

        return columns;
      }
    }

    return QVariant();
  }

signals:
  void statusFinished(bool visible);

private:
  struct Parent
  {
    Parent(
      const git::Commit &commit,
      const QColor &color,
      bool tainted = false)
      : commit(commit), color(color), tainted(tainted)
    {}

    QColor taintedColor(const git::Commit &commit = git::Commit()) const
    {
      return (tainted && this->commit != commit) ? kTaintedColor : color;
    }

    git::Commit commit;
    QColor color;
    bool tainted;
  };

  struct Segment
  {
    Segment(GraphSegment segment, QColor color)
      : segment(segment), color(color)
    {}

    GraphSegment segment;
    QColor color;
  };

  using Column = QList<Segment>;

  struct Row
  {
    Row(const git::Commit &commit, const QVector<Column> &columns)
      : commit(commit), columns(columns)
    {}

    git::Commit commit;
    QVector<Column> columns;
  };

  int indexOf(const git::Commit &commit) const
  {
    int count = mParents.size();
    for (int i = 0; i < count; ++i) {
      if (mParents.at(i).commit == commit)
        return i;
    }

    return -1;
  }

  bool contains(const git::Commit &commit, const QList<Row> &rows) const
  {
    foreach (const Row &row, mRows) {
      if (row.commit == commit)
        return true;
    }

    foreach (const Row &row, rows) {
      if (row.commit == commit)
        return true;
    }

    return false;
  }

  // The commit and parents parameters represent the current row.
  // The mParents member represents the next row after this one.
  QVector<Column> columns(
    const git::Commit &commit,
    const QList<Parent> &parents,
    bool root)
  {
    int count = parents.size();
    QVector<Column> columns(count);

    // Add incoming paths.
    int incoming = root ? count - 1 : count;
    for (int i = 0; i < incoming; ++i)
      columns[i] << Segment(Top, parents.at(i).taintedColor());

    // Add outgoing paths.
    for (int i = 0; i < count; ++i) {
      // Get the successors of this column.
      QList<git::Commit> successors;
      const Parent &parent = parents.at(i);
      if (parent.commit == commit) {
        successors = parent.commit.parents();
      } else {
        successors.append(parent.commit);
      }

      // Add a path to each successor.
      foreach (const git::Commit &successor, successors) {
        // Find index of parent in next row.
        int index = indexOf(successor);
        if (index < 0)
          continue;

        // Handle multiple commits that share the same parent.
        bool single = (successors.size() == 1);
        const QColor &color =
          single ? parent.taintedColor(commit) : mParents.at(index).color;

        if (index < i) {
          // out to the left
          columns[index] << Segment(RightIn, color);
          for (int j = index + 1; j < i; ++j)
            columns[j] << Segment(Cross, color);
          columns[i] << Segment(LeftOut, color);

        } else if (index > i) {
          // out to the right
          columns[i] << Segment(RightOut, color);
          for (int j = i + 1; j < index; ++j)
            columns[j] << Segment(Cross, color);
          if (index == columns.size())
            columns.append(Column());
          columns[index] << Segment(LeftIn, color);

        } else { // index == i
          // out the bottom
          columns[index] << Segment(Bottom, color);
        }
      }
    }

    // Add middle section last.
    for (int i = 0; i < count; ++i) {
      const Parent &parent = parents.at(i);
      bool dot = (parent.commit == commit);
      columns[i] << Segment(dot ? Dot : Middle, parent.taintedColor());
    }

    return columns;
  }

  QColor nextColor()
  {
    // Get the first unused (or least used) color.
    QMap<QString,int> counts;
    foreach (const Parent &parent, mParents)
      counts[parent.color.name()]++;

    int count = 0;
    QList<QColor> colors = Application::theme()->branchTopologyEdges();
    forever {
      foreach (const QColor &color, colors) {
        if (counts.value(color.name()) == count)
          return color;
      }

      ++count;
    }

    Q_UNREACHABLE();
    return QColor();
  }

  QTimer mTimer;
  int mProgress = 0;

  DiffCallbacks mStatusCallbacks;
  QFutureWatcher<git::Diff> mStatus;

  QString mPathspec;
  git::Reference mRef;
  git::RevWalk mWalker;
  git::Repository mRepo;

  QList<Row> mRows;
  QList<Parent> mParents;

  // walker settings
  bool mRefsAll = true;
  bool mSortDate = true;
  bool mCleanStatus = true;
  bool mGraphVisible = true;
};

class ListModel : public QAbstractListModel
{
public:
  ListModel(QObject *parent = nullptr)
    : QAbstractListModel(parent)
  {}

  void setList(const QList<git::Commit> &commits)
  {
    beginResetModel();
    mCommits = commits;
    endResetModel();
  }

  int rowCount(const QModelIndex &parent = QModelIndex()) const override
  {
    return mCommits.size();
  }

  QVariant data(
    const QModelIndex &index,
    int role = Qt::DisplayRole) const override
  {
    switch (role) {
      case DiffRole: {
        git::Diff diff = mCommits.at(index.row()).diff();
        diff.findSimilar();
        return QVariant::fromValue(diff);
      }

      case CommitRole:
        return QVariant::fromValue(mCommits.at(index.row()));
    }

    return QVariant();
  }

private:
  QList<git::Commit> mCommits;
};

class CommitDelegate : public QStyledItemDelegate
{
public:
  CommitDelegate(const git::Repository &repo, QObject *parent = nullptr)
    : QStyledItemDelegate(parent), mRepo(repo)
  {
    updateRefs();

    git::RepositoryNotifier *notifier = repo.notifier();
    connect(notifier, &git::RepositoryNotifier::referenceUpdated,
            this, &CommitDelegate::updateRefs);
    connect(notifier, &git::RepositoryNotifier::referenceAdded,
            this, &CommitDelegate::updateRefs);
    connect(notifier, &git::RepositoryNotifier::referenceRemoved,
            this, &CommitDelegate::updateRefs);
  }

  void paint(
    QPainter *painter,
    const QStyleOptionViewItem &option,
    const QModelIndex &index) const override
  {
    QStyleOptionViewItem opt = option;
    initStyleOption(&opt, index);

    bool compact = Settings::instance()->value("commit/compact").toBool();
    LayoutConstants constants = layoutConstants(compact);

    // Draw background.
    QStyledItemDelegate::paint(painter, opt, index);

    bool active = (opt.state & QStyle::State_Active);
    bool selected = (opt.state & QStyle::State_Selected);
    auto group = active ? QPalette::Active : QPalette::Inactive;
    auto textRole = selected ? QPalette::HighlightedText : QPalette::Text;
    auto brightRole = selected ? QPalette::WindowText : QPalette::BrightText;
    QPalette palette = Application::theme()->commitList();
    QColor text = palette.color(group, textRole);
    QColor bright = palette.color(group, brightRole);

    painter->save();
    painter->setRenderHints(QPainter::Antialiasing);

    // Draw busy indicator.
    if (opt.features & QStyleOptionViewItem::HasDecoration) {
      QRect rect = decorationRect(option, index);
      int progress = index.data(Qt::DecorationRole).toInt();
      ProgressIndicator::paint(painter, rect, bright, progress, opt.widget);
    }

    // Set default foreground color.
    painter->setPen(text);

    // Use default pen color for dot.
    QPen dot = painter->pen();
    dot.setWidth(2);

    // Copy content rect.
    QRect rect = opt.rect;
    rect.setX(rect.x() + 2);

    int totalWidth = rect.width();

    // Draw graph.
    painter->save();
    QVariantList columns = index.data(GraphRole).toList();
    QVariantList colorColumns = index.data(GraphColorRole).toList();
    for (int i = 0; i < columns.size(); ++i) {
      int x = rect.x();
      int y = rect.y();
      int w = opt.fontMetrics.ascent();
      int h = opt.rect.height();
      int h_2 = h / 2;
      int h_4 = h / 4;

      // radius
      int r = w / 3;

      // xs
      int x1 = x + (w / 2);
      int x2 = x + w;

      // ys
      int y1 = y + h_2 - r;
      int y2 = y + h_2;
      int y3 = y + h_2 + r;
      int y4 = y + h_2 + h_4;
      int y5 = y + h;

      QVariantList segments = columns.at(i).toList();
      QVariantList colors = colorColumns.at(i).toList();
      for (int j = 0; j < segments.size(); ++j) {
        QColor color = colors.at(j).value<QColor>();
        QPen pen(color, 2);
        if (color == kTaintedColor) {
          pen.setStyle(Qt::DashLine);
          pen.setDashPattern({2, 2});
        }

        painter->setPen(pen);
        switch (segments.at(j).toInt()) {
          case Dot:
            painter->setPen(dot);
            painter->drawEllipse(QPoint(x1, y2), r, r);
            break;

          case Top:
            painter->drawLine(x1, y, x1, y1);
            break;

          case Middle:
            painter->drawLine(x1, y1, x1, y3);
            break;

          case Bottom:
            painter->drawLine(x1, y3, x1, y5);
            break;

          case Cross:
            painter->drawLine(x, y4, x2, y4);
            break;

          case RightOut: {
            QPainterPath path;
            path.moveTo(x1, y3);
            path.quadTo(x1, y4, x2, y4);
            painter->drawPath(path);
            break;
          }

          case LeftOut: {
            QPainterPath path;
            path.moveTo(x1, y3);
            path.quadTo(x1, y4, x, y4);
            painter->drawPath(path);
            break;
          }

          case RightIn: {
            QPainterPath path;
            path.moveTo(x1, y5);
            path.quadTo(x1, y4, x2, y4);
            painter->drawPath(path);
            break;
          }

          case LeftIn: {
            QPainterPath path;
            path.moveTo(x1, y5);
            path.quadTo(x1, y4, x, y4);
            painter->drawPath(path);
            break;
          }
        }
      }

      rect.setX(x + w);

      // Finish early if the graph exceeds one third of the available space.
      if (rect.x() > opt.rect.width() / 3)
        break;
    }

    painter->restore();

    // Adjust margins.
    rect.setY(rect.y() + constants.vMargin);
    rect.setX(rect.x() + constants.hMargin);

    // Star has enough padding in compact mode.
    if (!compact)
      rect.setWidth(rect.width() - constants.hMargin);

    // Draw content.
    git::Commit commit = index.data(CommitRole).value<git::Commit>();
    if (commit.isValid()) {
      const QFontMetrics &fm = opt.fontMetrics;
      QRect star = rect;

      QDateTime date = commit.committer().date().toLocalTime();
      QString timestamp = (date.date() == QDate::currentDate()) ?
        date.time().toString(Qt::DefaultLocaleShortDate) :
        date.date().toString(Qt::DefaultLocaleShortDate);
      int timestampWidth = fm.horizontalAdvance(timestamp);

      if (compact) {
        int maxWidthRefs = rect.width() * 0.5; // Max 50%
        const int minWidthRefs = 50; // At least display the ellipsis
        const int minWidthDesc = 100;
        int minDisplayWidthDate = 350;

        // Star always takes up its height on the right side.
        star.setX(star.x() + star.width() - star.height());
        star.setY(star.y() - constants.vMargin);
        rect.setWidth(rect.width() - star.width());

        // Draw commit id.
        QString id = commit.id().toString().left(kShortIdSize);
        int idWidth = maxShortIdWidth(fm);

        QRect commitRect = rect;
        commitRect.setX(commitRect.x() + commitRect.width() - idWidth);
        painter->save();
        painter->drawText(commitRect, Qt::AlignLeft, id);
        painter->restore();
        rect.setWidth(rect.width() - idWidth - constants.hMargin);

        // Draw date. Only if it is not the same as previous?
        if (rect.width() > minWidthDesc + timestampWidth + 8 &&
            totalWidth > minDisplayWidthDate) {
          painter->save();
          painter->setPen(bright);
          painter->drawText(rect, Qt::AlignRight, timestamp);
          painter->restore();
          rect.setWidth(rect.width() - timestampWidth - constants.hMargin);
        }

        // Calculate remaining width for the references.
        QRect ref = rect;
        int refsWidth = ref.width() - minWidthDesc;
        if (maxWidthRefs <= minWidthRefs) maxWidthRefs = minWidthRefs;
        if (refsWidth < minWidthRefs) refsWidth = minWidthRefs;
        if (refsWidth > maxWidthRefs) refsWidth = maxWidthRefs;
        ref.setWidth(refsWidth);

        // Draw references.
        int badgesWidth = rect.x();
        QList<Badge::Label> refs = mRefs.value(commit.id());
        if (!refs.isEmpty())
          badgesWidth = Badge::paint(painter, refs, ref, &opt, Qt::AlignLeft);
        rect.setX(badgesWidth); // Comes right after the badges

        // Draw message.
        painter->save();
        painter->setPen(bright);
        QString msg = commit.summary(git::Commit::SubstituteEmoji);
        QString elidedText = fm.elidedText(msg, Qt::ElideRight, rect.width());
        painter->drawText(rect, Qt::ElideRight, elidedText);
        painter->restore();

      } else {
        // Draw Name.
        QString name = commit.author().name();
        painter->save();
        QFont bold = opt.font;
        bold.setBold(true);
        painter->setFont(bold);
        painter->drawText(rect, Qt::AlignLeft, name);
        painter->restore();

        // Draw date.
        if (rect.width() > fm.horizontalAdvance(name) + timestampWidth + 8) {
          painter->save();
          painter->setPen(bright);
          painter->drawText(rect, Qt::AlignRight, timestamp);
          painter->restore();
        }

        rect.setY(rect.y() + constants.lineSpacing + constants.vMargin);

        // Draw id.
        QString id = commit.shortId();
        painter->save();
        painter->drawText(rect, Qt::AlignLeft, id);
        painter->restore();

        // Draw references.
        QList<Badge::Label> refs = mRefs.value(commit.id());
        if (!refs.isEmpty()) {
          QRect refsRect = rect;
          refsRect.setX(refsRect.x() + fm.boundingRect(id).width() + 6);
          Badge::paint(painter, refs, refsRect, &opt);
        }

        rect.setY(rect.y() + constants.lineSpacing + constants.vMargin);

        // Divide remaining rectangle.
        star = rect;
        star.setX(star.x() + star.width() - star.height());
        QRect text = rect;
        text.setWidth(text.width() - star.width());

        // Draw message.
        painter->save();
        painter->setPen(bright);
        QString msg = commit.summary(git::Commit::SubstituteEmoji);
        QTextLayout layout(msg, painter->font());
        layout.beginLayout();

        QTextLine line = layout.createLine();
        if (line.isValid()) {
          int width = text.width();
          line.setLineWidth(width);
          int len = line.textLength();
          painter->drawText(text, Qt::AlignLeft, msg.left(len));

          if (len < msg.length()) {
            text.setY(text.y() + constants.lineSpacing);
            QString elided = fm.elidedText(msg.mid(len), Qt::ElideRight, width);
            painter->drawText(text, Qt::AlignLeft, elided);
          }
        }

        layout.endLayout();
        painter->restore();
      }

      // Draw star.
      bool starred = commit.isStarred();
      const QAbstractItemView *view =
        static_cast<const QAbstractItemView *>(opt.widget);
      QPoint pos = view->viewport()->mapFromGlobal(QCursor::pos());
      if (starred || (view->underMouse() && view->indexAt(pos) == index)) {
        painter->save();

        // Calculate outer radius and vertices.
        qreal r = (star.height() / 2.0) - constants.starPadding;
        qreal x = star.x() + (star.width() / 2.0);
        qreal y = star.y() + (star.height() / 2.0);
        qreal x1 = r * qCos(M_PI / 10.0);
        qreal y1 = -r * qSin(M_PI / 10.0);
        qreal x2 = r * qCos(17.0 * M_PI / 10.0);
        qreal y2 = -r * qSin(17.0 * M_PI / 10.0);

        // Calculate inner radius and vertices.
        qreal xi = ((y1 + r) * x2) / (y2 + r);
        qreal ri = qSqrt(qPow(xi, 2.0) + qPow(y1, 2.0));
        qreal xi1 = ri * qCos(3.0 * M_PI / 10.0);
        qreal yi1 = -ri * qSin(3.0 * M_PI / 10.0);
        qreal xi2 = ri * qCos(19.0 * M_PI / 10.0);
        qreal yi2 = -ri * qSin(19.0 * M_PI / 10.0);

        QPolygonF polygon({
          QPointF(0, -r),
          QPointF(xi1, yi1),
          QPointF(x1, y1),
          QPointF(xi2, yi2),
          QPointF(x2, y2),
          QPointF(0, ri),
          QPointF(-x2, y2),
          QPointF(-xi2, yi2),
          QPointF(-x1, y1),
          QPointF(-xi1, yi1)
        });

        if (starred)
          painter->setBrush(Application::theme()->star());

        painter->setPen(QPen(bright, 1.25));
        painter->drawPolygon(polygon.translated(x, y));
        painter->restore();
      }
    }

    // Is the next index selected?
    bool nextSelected = false;

#ifndef Q_OS_WIN
    // Draw separator between selected indexes.
    QModelIndex next = index.sibling(index.row() + 1, 0);
    if (next.isValid()) {
      const QAbstractItemView *view =
        static_cast<const QAbstractItemView *>(opt.widget);
      nextSelected = view->selectionModel()->isSelected(next);
    }
#endif

    // Draw separator line.
    if (!compact && selected == nextSelected) {
      painter->save();
      painter->setRenderHints(QPainter::Antialiasing, false);
      painter->setPen(selected ? text : opt.palette.color(QPalette::Dark));
      painter->drawLine(rect.bottomLeft(), rect.bottomRight());
      painter->restore();
    }

    painter->restore();
  }

  QSize sizeHint(
    const QStyleOptionViewItem &option,
    const QModelIndex &index) const override
  {
    bool compact = Settings::instance()->value("commit/compact").toBool();
    LayoutConstants constants = layoutConstants(compact);

    int lineHeight = constants.lineSpacing + constants.vMargin;
    return QSize(0, lineHeight * (compact ? 1 : 4));
  }

  QRect decorationRect(
    const QStyleOptionViewItem &option,
    const QModelIndex &index) const
  {
    QStyleOptionViewItem opt = option;
    initStyleOption(&opt, index);

    QStyle *style = opt.widget ? opt.widget->style() : QApplication::style();
    QStyle::SubElement se = QStyle::SE_ItemViewItemDecoration;
    return style->subElementRect(se, &opt, opt.widget);
  }

  QRect starRect(
    const QStyleOptionViewItem &option,
    const QModelIndex &index) const
  {
    bool compact = Settings::instance()->value("commit/compact").toBool();
    LayoutConstants constants = layoutConstants(compact);

    QRect rect = option.rect;
    int length = constants.lineSpacing * 2;
    rect.setX(rect.x() + rect.width() - length);
    rect.setY(rect.y() + rect.height() - length);
    rect.setWidth(rect.width() - constants.starPadding);
    rect.setHeight(rect.height() - constants.starPadding);
    return rect;
  }

protected:
  void initStyleOption(
    QStyleOptionViewItem *option,
    const QModelIndex &index) const override
  {
    QStyledItemDelegate::initStyleOption(option, index);
    if (index.data(Qt::DecorationRole).canConvert<int>())
      option->decorationSize = ProgressIndicator::size();
  }

private:
  struct LayoutConstants
  {
    const int starPadding;
    const int lineSpacing;
    const int vMargin;
    const int hMargin;
  };

  LayoutConstants layoutConstants(bool compact) const
  {
    return { compact ? 7 : 8, compact ? 23 : 16, compact ? 5 : 2, 4 };
  }

  void updateRefs()
  {
    mRefs.clear();

    if (mRepo.isHeadDetached()) {
      git::Reference head = mRepo.head();
      mRefs[head.target().id()].append({head.name(), true});
    }

    foreach (const git::Reference &ref, mRepo.refs()) {
      if (git::Commit target = ref.target())
        mRefs[target.id()].append({ref.name(), ref.isHead(), ref.isTag()});
    }
  }

  int maxShortIdWidth(const QFontMetrics &fm) const
  {
    if (mMaxShortIdWidth < 0) {
      for (char ch = 'a'; ch <= 'f'; ++ch) {
        int width = fm.boundingRect(QString(kShortIdSize, ch)).width();
        mMaxShortIdWidth = qMax(mMaxShortIdWidth, width);
      }

      for (char ch = '0'; ch <= '9'; ++ch) {
        int width = fm.boundingRect(QString(kShortIdSize, ch)).width();
        mMaxShortIdWidth = qMax(mMaxShortIdWidth, width);
      }
    }

    return mMaxShortIdWidth;
  }

  git::Repository mRepo;
  QMap<git::Id,QList<Badge::Label>> mRefs;

  mutable int mMaxShortIdWidth = -1;
};

class SelectionModel : public QItemSelectionModel
{
public:
  SelectionModel(QAbstractItemModel *model)
    : QItemSelectionModel(model)
  {}

  void select(
    const QItemSelection &selection,
    QItemSelectionModel::SelectionFlags command)
  {
    if ((command == QItemSelectionModel::Select ||
         command == QItemSelectionModel::SelectCurrent ||
         command == (QItemSelectionModel::Current |
                     QItemSelectionModel::ClearAndSelect)) &&
        (selectedIndexes().size() >= 2 || selection.indexes().size() > 1))
          return;

    QItemSelectionModel::select(selection, command);
  }
};

} // anon. namespace

CommitList::CommitList(Index *index, QWidget *parent)
  : QListView(parent), mIndex(index)
{
  Theme *theme = Application::theme();
  setPalette(theme->commitList());

  git::Repository repo = index->repo();
  mList = new ListModel(this);
  mModel = new CommitModel(repo, this);

  setMouseTracking(true);
  setUniformItemSizes(true);
  setAttribute(Qt::WA_MacShowFocusRect, false);
  setSelectionMode(QAbstractItemView::ExtendedSelection);

  setModel(mModel);
  setItemDelegate(new CommitDelegate(repo, this));

  connect(mModel, &QAbstractItemModel::modelAboutToBeReset,
          this, &CommitList::storeSelection);
  connect(mModel, &QAbstractItemModel::modelReset,
          this, &CommitList::restoreSelection);
  connect(mList, &QAbstractItemModel::modelAboutToBeReset,
          this, &CommitList::storeSelection);
  connect(mList, &QAbstractItemModel::modelReset,
          this, &CommitList::restoreSelection);

  CommitModel *model = static_cast<CommitModel *>(mModel);
  connect(model, &CommitModel::statusFinished, [this](bool visible) {
    // Fake a selection notification if the diff is visible and selected.
    if (visible && selectionModel()->isSelected(mModel->index(0, 0)))
      resetSelection();

    // Select the first commit if the selection was cleared.
    if (selectedIndexes().isEmpty())
      selectFirstCommit();

    // Notify main window.
    emit statusChanged(visible);
  });

  connect(this, &CommitList::entered, [this](const QModelIndex &index) {
    update(index);
  });

  git::RepositoryNotifier *notifier = repo.notifier();
  connect(notifier, &git::RepositoryNotifier::referenceUpdated,
  [this](const git::Reference &ref) {
    if (!ref.isValid())
      return;

    if (ref.isStash())
      updateModel();

    if (ref.isHead()) {
      QModelIndex index = this->model()->index(0, 0);
      if (!index.data(CommitRole).isValid()) {
        selectFirstCommit();
      } else {
        selectRange(ref.target().id().toString());
      }
    }
  });

#ifdef Q_OS_MAC
  QFont font = this->font();
  font.setPointSize(13);
  setFont(font);
#endif
}

git::Diff CommitList::status() const
{
  return static_cast<CommitModel *>(mModel)->status();
}

QString CommitList::selectedRange() const
{
  QList<git::Commit> commits = selectedCommits();
  if (commits.isEmpty())
    return !selectedIndexes().isEmpty() ? "status" : QString();

  git::Commit first = commits.first();
  if (commits.size() == 1)
    return first.id().toString();

  git::Commit last = commits.last();
  return QString("%1..%2").arg(last.id().toString(), first.id().toString());
}

git::Diff CommitList::selectedDiff() const
{
  QModelIndexList indexes = sortedIndexes();
  if (indexes.isEmpty())
    return git::Diff();

  if (indexes.size() == 1)
    return indexes.first().data(DiffRole).value<git::Diff>();

  git::Commit first = indexes.first().data(CommitRole).value<git::Commit>();
  if (!first.isValid())
    return git::Diff();

  git::Commit last = indexes.last().data(CommitRole).value<git::Commit>();
  git::Diff diff = first.diff(last);
  diff.findSimilar();
  return diff;
}

QList<git::Commit> CommitList::selectedCommits() const
{
  QList<git::Commit> selectedCommits;
  foreach (const QModelIndex &index, sortedIndexes()) {
    git::Commit commit = index.data(CommitRole).value<git::Commit>();
    if (commit.isValid())
      selectedCommits.append(commit);
  }

  return selectedCommits;
}

void CommitList::cancelStatus()
{
  static_cast<CommitModel *>(mModel)->cancelStatus();
}

void CommitList::setReference(const git::Reference &ref)
{
  static_cast<CommitModel *>(mModel)->setReference(ref);
  updateModel();
  setFocus();
}

void CommitList::setFilter(const QString &filter)
{
  mFilter = filter.simplified();
  updateModel();
}

void CommitList::setPathspec(const QString &pathspec, bool index)
{
  if (index) {
    setFilter(!pathspec.isEmpty() ? kPathspecFmt.arg(pathspec) : QString());
  } else {
    static_cast<CommitModel *>(mModel)->setPathspec(pathspec);
  }
}

void CommitList::setCommits(const QList<git::Commit> &commits)
{
  setModel(mList);
  static_cast<ListModel *>(mList)->setList(commits);
}

void CommitList::selectReference(const git::Reference &ref)
{
  if (!ref.isValid())
    return;

  QModelIndex index = model()->index(0, 0);
  if (ref.isHead() && !index.data(CommitRole).isValid()) {
    selectFirstCommit();
  } else {
    selectRange(ref.target().id().toString());
  }
}

void CommitList::resetSelection(bool spontaneous)
{
  // Just notify.
  mSpontaneous = spontaneous;
  notifySelectionChanged();
  mSpontaneous = true;
}

void CommitList::selectFirstCommit(bool spontaneous)
{
  QModelIndex index = model()->index(0, 0);
  if (index.isValid()) {
    selectIndexes(QItemSelection(index, index), QString(), spontaneous);
  } else {
    emit diffSelected(git::Diff());
  }
}

bool CommitList::selectRange(
  const QString &range,
  const QString &file,
  bool spontaneous)
{
  // Try to select the "status" index.
  QModelIndex index = model()->index(0, 0);
  if (range == "status" && !index.data(CommitRole).isValid()) {
    selectFirstCommit();
    return true;
  }

  QStringList ids = range.split("..");
  if (ids.size() > 2)
    return false;

  // Invert range.
  bool one = (ids.size() == 1);
  git::Repository repo = RepoView::parentView(this)->repo();
  git::Commit firstCommit = repo.lookupCommit(ids.last());
  git::Commit lastCommit = one ? firstCommit : repo.lookupCommit(ids.first());

  // Check for already selected range.
  QModelIndexList indexes = sortedIndexes();
  if (indexes.size() >= 2) {
    git::Commit first = indexes.first().data(CommitRole).value<git::Commit>();
    git::Commit last = indexes.last().data(CommitRole).value<git::Commit>();
    if (first.isValid() && first == firstCommit &&
        last.isValid() && last == lastCommit)
      return false;
  }

  // Find indexes.
  QItemSelection selection;
  QModelIndex first = findCommit(firstCommit);
  if (!first.isValid())
    return false;
  selection.select(first, first);

  if (lastCommit != firstCommit) {
    QModelIndex last = findCommit(lastCommit);
    if (!last.isValid())
      return false;
    selection.select(last, last);
  }

  selectIndexes(selection, file, spontaneous);
  return true;
}

void CommitList::resetSettings()
{
  static_cast<CommitModel *>(mModel)->resetSettings(true);
}

void CommitList::setModel(QAbstractItemModel *model)
{
  if (model == this->model())
    return;

  storeSelection();

  // Destroy the previous selection model.
  delete selectionModel();

  QListView::setModel(model);

  // Destroy the selection model created by Qt.
  delete selectionModel();

  SelectionModel *selectionModel = new SelectionModel(model);
  connect(selectionModel, &QItemSelectionModel::selectionChanged,
  [this](const QItemSelection &selected, const QItemSelection &deselected) {
    // Update the index before each selected/deselected range.
    foreach (const QItemSelectionRange &range, selected + deselected) {
      if (int row = range.top())
        update(this->model()->index(row - 1, 0));
    }

    notifySelectionChanged();
  });

  setSelectionModel(selectionModel);

  restoreSelection();
}

void CommitList::contextMenuEvent(QContextMenuEvent *event)
{
  QModelIndex index = indexAt(event->pos());
  if (!index.isValid())
    return;

  RepoView *view = RepoView::parentView(this);
  git::Commit commit = index.data(CommitRole).value<git::Commit>();

  if (!commit.isValid()) {
    QMenu menu;

    // clean
    QStringList untracked;
    if (git::Diff diff = status()) {
      for (int i = 0; i < diff.count(); i++) {
        if (diff.status(i) == GIT_DELTA_UNTRACKED)
          untracked.append(diff.name(i));
      }
    }

    QAction *clean = menu.addAction(tr("Remove Untracked Files"),
    [view, untracked] {
      view->clean(untracked);
    });

    clean->setEnabled(!untracked.isEmpty());

    menu.exec(event->globalPos());
    return;
  }

  QMenu menu;
  menu.setToolTipsVisible(true);

  // stash
  git::Reference ref = static_cast<CommitModel *>(mModel)->reference();
  if (ref.isValid() && ref.isStash()) {
    menu.addAction(tr("Apply"), [view, index] {
      view->applyStash(index.row());
    });

    menu.addAction(tr("Pop"), [view, index] {
      view->popStash(index.row());
    });

    menu.addAction(tr("Drop"), [view, index] {
      view->dropStash(index.row());
    });

  } else {
    // multiple selection
    bool anyStarred = false;
    foreach (const QModelIndex &index, selectionModel()->selectedIndexes()) {
      if (index.data(CommitRole).isValid() && index.data(CommitRole).value<git::Commit>().isStarred()) {
        anyStarred = true;
        break;
      }
    }

    menu.addAction(anyStarred ? tr("Unstar") : tr("Star"), [this, anyStarred] {
      foreach (const QModelIndex &index, selectionModel()->selectedIndexes())
        if (index.data(CommitRole).isValid())
          index.data(CommitRole).value<git::Commit>().setStarred(!anyStarred);
    });

    // single selection
    if (selectionModel()->selectedIndexes().size() <= 1) {
      menu.addSeparator();

      menu.addAction(tr("Add Tag..."), [view, commit] {
        view->promptToAddTag(commit);
      });

      menu.addAction(tr("New Branch..."), [view, commit] {
        view->promptToCreateBranch(commit);
      });

      bool separator = true;
      foreach (const git::Reference &ref, commit.refs()) {
        if (ref.isTag()) {
          if (separator) {
            menu.addSeparator();
            separator = false;
          }
<<<<<<< HEAD
          menu.addAction(tr("Delete tag %1").arg(ref.name()), [view, ref] {
=======
          menu.addAction(tr("Delete Tag %1").arg(ref.name()), [view, ref] {
>>>>>>> da9d7fe6
            view->promptToDeleteTag(ref);
          });
        }
        if (ref.isLocalBranch() &&
           (view->repo().head().name() != ref.name())) {
          if (separator) {
            menu.addSeparator();
            separator = false;
          }
<<<<<<< HEAD
          menu.addAction(tr("Delete branch %1").arg(ref.name()), [view, ref] {
=======
          menu.addAction(tr("Delete Branch %1").arg(ref.name()), [view, ref] {
>>>>>>> da9d7fe6
            view->promptToDeleteBranch(ref);
          });
        }
      }

      menu.addSeparator();

      menu.addAction(tr("Merge..."), [view, commit] {
        MergeDialog *dialog =
          new MergeDialog(RepoView::Merge, view->repo(), view);
        connect(dialog, &QDialog::accepted, [view, dialog] {
          git::AnnotatedCommit upstream;
          git::Reference ref = dialog->reference();
          if (!ref.isValid())
            upstream = dialog->target().annotatedCommit();
          view->merge(dialog->flags(), ref, upstream);
        });

        dialog->setCommit(commit);
        dialog->open();
      });

      menu.addAction(tr("Rebase..."), [view, commit] {
        MergeDialog *dialog =
          new MergeDialog(RepoView::Rebase, view->repo(), view);
        connect(dialog, &QDialog::accepted, [view, dialog] {
          git::AnnotatedCommit upstream;
          git::Reference ref = dialog->reference();
          if (!ref.isValid())
            upstream = dialog->target().annotatedCommit();
          view->merge(dialog->flags(), ref, upstream);
        });

        dialog->setCommit(commit);
        dialog->open();
      });

      menu.addAction(tr("Squash..."), [view, commit] {
        MergeDialog *dialog =
          new MergeDialog(RepoView::Squash, view->repo(), view);
        connect(dialog, &QDialog::accepted, [view, dialog] {
          git::AnnotatedCommit upstream;
          git::Reference ref = dialog->reference();
          if (!ref.isValid())
            upstream = dialog->target().annotatedCommit();
          view->merge(dialog->flags(), ref, upstream);
        });

        dialog->setCommit(commit);
        dialog->open();
      });

      menu.addSeparator();

      menu.addAction(tr("Revert"), [view, commit] {
        view->revert(commit);
      });

      menu.addAction(tr("Cherry-pick"), [view, commit] {
        view->cherryPick(commit);
      });

      menu.addSeparator();

      git::Reference head = view->repo().head();
      foreach (const git::Reference &ref, commit.refs()) {
        if (ref.isLocalBranch()) {
          QAction *checkout = menu.addAction(tr("Checkout %1").arg(ref.name()),
          [view, ref] {
            view->checkout(ref);
          });

          checkout->setEnabled(
            head.isValid() &&
            head.qualifiedName() != ref.qualifiedName() &&
            !view->repo().isBare());
        } else if (ref.isRemoteBranch()) {
          QAction *checkout = menu.addAction(tr("Checkout %1").arg(ref.name()),
          [view, ref] {
            view->checkout(ref);
          });

          // Calculate local branch name in the same way as checkout() does
          QString local = ref.name().section('/', 1);
          if (!head.isValid()) { // I'm not sure when this can happen
            checkout->setEnabled(false);
          } else if (head.name() == local) {
            checkout->setEnabled(false);
            checkout->setToolTip(tr("Local branch is already checked out"));
          } else if (view->repo().isBare()) {
            checkout->setEnabled(false);
            checkout->setToolTip(tr("This is a bare repository"));
          }
        }
      }

      QString name = commit.detachedHeadName();
      QAction *checkout = menu.addAction(tr("Checkout %1").arg(name),
      [view, commit] {
        view->checkout(commit);
      });

      checkout->setEnabled(head.isValid() &&
                           head.target() != commit &&
                           !view->repo().isBare());

      menu.addSeparator();

      QMenu *reset = menu.addMenu(tr("Reset"));
      reset->addAction(tr("Soft"))->setData(GIT_RESET_SOFT);
      reset->addAction(tr("Mixed"))->setData(GIT_RESET_MIXED);
      reset->addAction(tr("Hard"))->setData(GIT_RESET_HARD);
      connect(reset, &QMenu::triggered, [view, commit](QAction *action) {
        git_reset_t type = static_cast<git_reset_t>(action->data().toInt());
        view->promptToReset(commit, type);
      });

      reset->setEnabled(head.isValid() && head.isLocalBranch());
    }
  }

  menu.exec(event->globalPos());
}

void CommitList::mouseMoveEvent(QMouseEvent *event)
{
  if (mStar.isValid() || mCancel.isValid())
    return;

  QListView::mouseMoveEvent(event);
}

void CommitList::mousePressEvent(QMouseEvent *event)
{
  QPoint pos = event->pos();
  QModelIndex index = indexAt(pos);
  mStar = isStar(index, pos) ? index : QModelIndex();
  mCancel = isDecoration(index, pos) ? index : QModelIndex();

  if (mStar.isValid() || mCancel.isValid())
    return;

  QListView::mousePressEvent(event);
}

void CommitList::mouseReleaseEvent(QMouseEvent *event)
{
  QPoint pos = event->pos();
  QModelIndex index = indexAt(pos);
  if (mStar == index && isStar(index, pos)) {
    if (git::Commit commit = index.data(CommitRole).value<git::Commit>()) {
      commit.setStarred(!commit.isStarred());
      update(index); // FIXME: Add signal?
    }
  } else if (mCancel == index && isDecoration(index, pos)) {
    static_cast<CommitModel *>(model())->cancelStatus();
  }

  mStar = QModelIndex();
  mCancel = QModelIndex();

  QListView::mouseReleaseEvent(event);
}

void CommitList::leaveEvent(QEvent *event)
{
  viewport()->update();
  QListView::leaveEvent(event);
}

void CommitList::storeSelection()
{
  mSelectedRange = selectedRange();
}

void CommitList::restoreSelection()
{
  // Restore selection.
  if (!mSelectedRange.isEmpty() && !selectRange(mSelectedRange))
    emit diffSelected(git::Diff());

  mSelectedRange = QString();
}

void CommitList::updateModel()
{
  if (!mFilter.isEmpty()) {
    setCommits(mIndex->commits(mFilter));
    return;
  }

  git::Reference ref = static_cast<CommitModel *>(mModel)->reference();
  if (ref.isValid() && ref.isStash()) {
    setCommits(ref.repo().stashes());
    return;
  }

  // Reset model.
  setModel(mModel);
}

QModelIndexList CommitList::sortedIndexes() const
{
  QModelIndexList indexes = selectedIndexes();
  std::sort(indexes.begin(), indexes.end(),
  [](const QModelIndex &lhs, const QModelIndex &rhs) {
    return lhs.row() < rhs.row();
  });

  return indexes;
}

QModelIndex CommitList::findCommit(const git::Commit &commit)
{
  // Get the 'uncommitted changes' index.
  QAbstractItemModel *model = this->model();
  if (!commit.isValid()) {
    QModelIndex index = model->index(0, 0);
    git::Commit tmp = index.data(CommitRole).value<git::Commit>();
    return !tmp.isValid() ? index : QModelIndex();
  }

  // Find the id.
  QDateTime date = commit.committer().date();
  for (int i = 0; i < model->rowCount(); ++i) {
    QModelIndex index = model->index(i, 0);
    if (git::Commit tmp = index.data(CommitRole).value<git::Commit>()) {
      if (tmp == commit)
        return index;

      // Cut off search if we find an older commit.
      if (tmp.committer().date() < date)
        return QModelIndex();
    }

    // Load more commits.
    if (i == model->rowCount() - 1 && model->canFetchMore(QModelIndex()))
      model->fetchMore(QModelIndex());
  }

  return QModelIndex();
}

void CommitList::selectIndexes(
  const QItemSelection &selection,
  const QString &file,
  bool spontaneous)
{
  mFile = file;
  mSpontaneous = spontaneous;
  selectionModel()->select(selection, QItemSelectionModel::ClearAndSelect);
  mSpontaneous = true;
  mFile = QString();

  QModelIndexList indexes = selection.indexes();
  if (!indexes.isEmpty())
    scrollTo(indexes.first());
}

void CommitList::notifySelectionChanged()
{
  // Multiple selection means that the selected parameter
  // could be empty when there are still indexes selected.
  QModelIndexList indexes = selectedIndexes();
  if (indexes.isEmpty())
    return;

  // Redraw all selected indexes. Separators may have changed.
  foreach (const QModelIndex &index, indexes)
    update(index);

  emit diffSelected(selectedDiff(), mFile, mSpontaneous);
}

bool CommitList::isDecoration(const QModelIndex &index, const QPoint &pos)
{
  if (!index.isValid())
    return false;

  CommitDelegate *delegate = static_cast<CommitDelegate *>(itemDelegate());
  QStyleOptionViewItem options = viewOptions();
  options.rect = visualRect(index);
  return delegate->decorationRect(options, index).contains(pos);
}

bool CommitList::isStar(const QModelIndex &index, const QPoint &pos)
{
  if (!index.isValid() || !index.data(CommitRole).isValid())
    return false;

  CommitDelegate *delegate = static_cast<CommitDelegate *>(itemDelegate());
  QStyleOptionViewItem options = viewOptions();
  options.rect = visualRect(index);
  return delegate->starRect(options, index).contains(pos);
}

#include "CommitList.moc"<|MERGE_RESOLUTION|>--- conflicted
+++ resolved
@@ -1500,11 +1500,7 @@
             menu.addSeparator();
             separator = false;
           }
-<<<<<<< HEAD
-          menu.addAction(tr("Delete tag %1").arg(ref.name()), [view, ref] {
-=======
           menu.addAction(tr("Delete Tag %1").arg(ref.name()), [view, ref] {
->>>>>>> da9d7fe6
             view->promptToDeleteTag(ref);
           });
         }
@@ -1514,11 +1510,7 @@
             menu.addSeparator();
             separator = false;
           }
-<<<<<<< HEAD
-          menu.addAction(tr("Delete branch %1").arg(ref.name()), [view, ref] {
-=======
           menu.addAction(tr("Delete Branch %1").arg(ref.name()), [view, ref] {
->>>>>>> da9d7fe6
             view->promptToDeleteBranch(ref);
           });
         }
