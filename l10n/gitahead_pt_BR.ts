--- conflicted
+++ resolved
@@ -806,7 +806,6 @@
         <translation>%1 arquivos parcialmente preparados</translation>
     </message>
     <message>
-<<<<<<< HEAD
         <location filename="../src/ui/DetailView.cpp" line="1475"/>
         <source>%1 of %2 conflict resolved</source>
         <translation type="unfinished"></translation>
@@ -815,18 +814,6 @@
         <location filename="../src/ui/DetailView.cpp" line="1475"/>
         <source>%1 of %2 conflicts resolved</source>
         <translation type="unfinished"></translation>
-=======
-        <location filename="../src/ui/DetailView.cpp" line="679"/>
-        <source>%1 unresolved conflict</source>
-        <translatorcomment>Há conflito não resolvido.</translatorcomment>
-        <translation>%1 conflito não resolvido</translation>
-    </message>
-    <message>
-        <location filename="../src/ui/DetailView.cpp" line="679"/>
-        <source>%1 unresolved conflicts</source>
-        <translatorcomment>Há conflitos não resolvidos.</translatorcomment>
-        <translation>%1 conflitos não resolvidos</translation>
->>>>>>> d4788a9f
     </message>
     <message>
         <location filename="../src/ui/DetailView.cpp" line="1478"/>
@@ -1711,7 +1698,6 @@
         <translation>Descartar mudanças</translation>
     </message>
     <message>
-<<<<<<< HEAD
         <location filename="../src/ui/FileContextMenu.cpp" line="221"/>
         <source>Remove Untracked Files</source>
         <translation type="unfinished"></translation>
@@ -1745,48 +1731,6 @@
         <location filename="../src/ui/FileContextMenu.cpp" line="147"/>
         <source>Unstage All %1 Files</source>
         <translation type="unfinished"></translation>
-=======
-        <location filename="../src/ui/FileContextMenu.cpp" line="176"/>
-        <source>Discard Changes?</source>
-        <translatorcomment>Descarta mudanças.</translatorcomment>
-        <translation>Descartar mudanças?</translation>
-    </message>
-    <message>
-        <location filename="../src/ui/FileContextMenu.cpp" line="177"/>
-        <source>Are you sure you want to discard changes in the selected files?</source>
-        <translatorcomment>Confirmação de descarte de alterações.</translatorcomment>
-        <translation>Tem certeza de que deseja descartar as alterações nos arquivos selecionados?</translation>
-    </message>
-    <message>
-        <location filename="../src/ui/FileContextMenu.cpp" line="180"/>
-        <source>This action cannot be undone.</source>
-        <translatorcomment>Essa ação não pode ser desfeita.</translatorcomment>
-        <translation>Essa ação não pode ser desfeita.</translation>
-    </message>
-    <message>
-        <location filename="../src/ui/FileContextMenu.cpp" line="189"/>
-        <source>%1 files</source>
-        <translatorcomment>%1 arquivos</translatorcomment>
-        <translation>%1 arquivos</translation>
-    </message>
-    <message>
-        <location filename="../src/ui/FileContextMenu.cpp" line="190"/>
-        <source>Discard</source>
-        <translatorcomment>Descarta as alterações.</translatorcomment>
-        <translation>Descartar</translation>
-    </message>
-    <message>
-        <location filename="../src/ui/FileContextMenu.cpp" line="191"/>
-        <source>discard</source>
-        <translatorcomment>descarta.</translatorcomment>
-        <translation>descartar</translation>
-    </message>
-    <message>
-        <location filename="../src/ui/FileContextMenu.cpp" line="201"/>
-        <source>Remove Untracked Files</source>
-        <translatorcomment>Remove arquivos não rastreados.</translatorcomment>
-        <translation>Remover arquivos não rastreados</translation>
->>>>>>> d4788a9f
     </message>
     <message>
         <location filename="../src/ui/FileContextMenu.cpp" line="232"/>
@@ -1973,7 +1917,6 @@
         <translation>Selecionar</translation>
     </message>
     <message>
-<<<<<<< HEAD
         <location filename="../src/ui/FileList.cpp" line="415"/>
         <location filename="../src/ui/FileList.cpp" line="559"/>
         <source>Status</source>
@@ -2002,18 +1945,6 @@
         <location filename="../src/ui/FileList.cpp" line="565"/>
         <source>File Extension</source>
         <translation type="unfinished"></translation>
-=======
-        <location filename="../src/ui/FileList.cpp" line="235"/>
-        <source>Name</source>
-        <translatorcomment>Nome...</translatorcomment>
-        <translation>Nome</translation>
-    </message>
-    <message>
-        <location filename="../src/ui/FileList.cpp" line="246"/>
-        <source>Status</source>
-        <translatorcomment>Status...</translatorcomment>
-        <translation>Status</translation>
->>>>>>> d4788a9f
     </message>
     <message>
         <location filename="../src/ui/FileList.cpp" line="428"/>
@@ -2096,7 +2027,6 @@
 <context>
     <name>FileModel</name>
     <message>
-<<<<<<< HEAD
         <location filename="../src/ui/FileList.cpp" line="74"/>
         <source>Submodule</source>
         <translation type="unfinished"></translation>
@@ -2110,39 +2040,11 @@
         <location filename="../src/ui/FileList.cpp" line="88"/>
         <source>Resolved</source>
         <translation type="unfinished"></translation>
-=======
-        <location filename="../src/ui/DiffView.cpp" line="1633"/>
-        <source>LFS</source>
-        <translatorcomment>Large Storage File...</translatorcomment>
-        <translation>LFS</translation>
-    </message>
-    <message>
-        <location filename="../src/ui/DiffView.cpp" line="1638"/>
-        <location filename="../src/ui/DiffView.cpp" line="1650"/>
-        <source>Unlock</source>
-        <translatorcomment>Desbloquear...</translatorcomment>
-        <translation>Desbloquear</translation>
-    </message>
-    <message>
-        <location filename="../src/ui/DiffView.cpp" line="1638"/>
-        <location filename="../src/ui/DiffView.cpp" line="1650"/>
-        <source>Lock</source>
-        <translatorcomment>Bloquear...</translatorcomment>
-        <translation>Bloquear</translation>
-    </message>
-    <message>
-        <location filename="../src/ui/DiffView.cpp" line="1654"/>
-        <location filename="../src/ui/DiffView.cpp" line="1907"/>
-        <source>Show Object</source>
-        <translatorcomment>Mostrar Objeto...</translatorcomment>
-        <translation>Mostrar Objeto</translation>
->>>>>>> d4788a9f
     </message>
 </context>
 <context>
     <name>FileWidget</name>
     <message>
-<<<<<<< HEAD
         <location filename="../src/ui/DiffView.cpp" line="2838"/>
         <source>LFS</source>
         <translation type="unfinished"></translation>
@@ -2231,104 +2133,6 @@
         <location filename="../src/ui/DiffView.cpp" line="3334"/>
         <source>Hide Resolution</source>
         <translation type="unfinished"></translation>
-=======
-        <location filename="../src/ui/DiffView.cpp" line="1663"/>
-        <source>Edit File</source>
-        <translatorcomment>Editar arquivo...</translatorcomment>
-        <translation>Editar arquivo</translation>
-    </message>
-    <message>
-        <location filename="../src/ui/DiffView.cpp" line="1669"/>
-        <source>Discard File</source>
-        <translatorcomment>Descartar arquivo</translatorcomment>
-        <translation>Descartar arquivo</translation>
-    </message>
-    <message>
-        <location filename="../src/ui/DiffView.cpp" line="1676"/>
-        <source>Directory</source>
-        <translatorcomment>Diretório...</translatorcomment>
-        <translation>Diretório</translation>
-    </message>
-    <message>
-        <location filename="../src/ui/DiffView.cpp" line="1676"/>
-        <source>File</source>
-        <translatorcomment>Arquivo...</translatorcomment>
-        <translation>Arquivo</translation>
-    </message>
-    <message>
-        <location filename="../src/ui/DiffView.cpp" line="1678"/>
-        <source>Remove %1?</source>
-        <translatorcomment>Remoção...</translatorcomment>
-        <translation>Remover %1?</translation>
-    </message>
-    <message>
-        <location filename="../src/ui/DiffView.cpp" line="1678"/>
-        <source>Discard Changes?</source>
-        <translatorcomment>Descarta mudanças...</translatorcomment>
-        <translation>Descartar mudanças?</translation>
-    </message>
-    <message>
-        <location filename="../src/ui/DiffView.cpp" line="1680"/>
-        <source>Are you sure you want to remove &apos;%1&apos;?</source>
-        <translatorcomment>Confirmação de remoção...</translatorcomment>
-        <translation>Tem certeza de que deseja remover &apos;%1&apos;?</translation>
-    </message>
-    <message>
-        <location filename="../src/ui/DiffView.cpp" line="1681"/>
-        <source>Are you sure you want to discard all changes in &apos;%1&apos;?</source>
-        <translatorcomment>Confirmação de descarte de alteração...</translatorcomment>
-        <translation>Tem certeza de que deseja descartar todas as alterações em &apos;%1&apos;?</translation>
-    </message>
-    <message>
-        <location filename="../src/ui/DiffView.cpp" line="1686"/>
-        <source>This action cannot be undone.</source>
-        <translatorcomment>Informe de que ação não pode ser desfeita.</translatorcomment>
-        <translation>Essa ação não pode ser desfeita.</translation>
-    </message>
-    <message>
-        <location filename="../src/ui/DiffView.cpp" line="1689"/>
-        <source>Remove %1</source>
-        <translatorcomment>Remoção...</translatorcomment>
-        <translation>Remover %1</translation>
-    </message>
-    <message>
-        <location filename="../src/ui/DiffView.cpp" line="1689"/>
-        <source>Discard Changes</source>
-        <translatorcomment>Descarta mudanças...</translatorcomment>
-        <translation>Descartar mudanças</translation>
-    </message>
-    <message>
-        <location filename="../src/ui/DiffView.cpp" line="1706"/>
-        <source>Discard</source>
-        <translatorcomment>Descarta...</translatorcomment>
-        <translation>Descartar</translation>
-    </message>
-    <message>
-        <location filename="../src/ui/DiffView.cpp" line="1707"/>
-        <source>discard</source>
-        <translatorcomment>Descarta...</translatorcomment>
-        <translation>descartar</translation>
-    </message>
-    <message>
-        <location filename="../src/ui/DiffView.cpp" line="1720"/>
-        <location filename="../src/ui/DiffView.cpp" line="1723"/>
-        <source>Collapse File</source>
-        <translatorcomment>Recolher arquivo...</translatorcomment>
-        <translation>Recolher arquivo</translation>
-    </message>
-    <message>
-        <location filename="../src/ui/DiffView.cpp" line="1720"/>
-        <location filename="../src/ui/DiffView.cpp" line="1723"/>
-        <source>Expand File</source>
-        <translatorcomment>Expande arquivo...</translatorcomment>
-        <translation>Expandir arquivo</translation>
-    </message>
-    <message>
-        <location filename="../src/ui/DiffView.cpp" line="1907"/>
-        <source>Show Pointer</source>
-        <translatorcomment>Mostrar ponteiro...</translatorcomment>
-        <translation>Mostrar ponteiro</translation>
->>>>>>> d4788a9f
     </message>
 </context>
 <context>
@@ -2556,17 +2360,7 @@
 <context>
     <name>HunkWidget</name>
     <message>
-<<<<<<< HEAD
         <location filename="../src/ui/DiffView.cpp" line="1819"/>
-=======
-        <location filename="../src/ui/DiffView.cpp" line="629"/>
-        <source>Save</source>
-        <translatorcomment>Salvar...</translatorcomment>
-        <translation>Salvar</translation>
-    </message>
-    <message>
-        <location filename="../src/ui/DiffView.cpp" line="633"/>
->>>>>>> d4788a9f
         <source>Undo</source>
         <translatorcomment>Desfazer...</translatorcomment>
         <translation>Desfazer</translation>
@@ -2773,16 +2567,9 @@
         <translation type="unfinished"></translation>
     </message>
     <message>
-<<<<<<< HEAD
         <location filename="../src/ui/DiffView.cpp" line="1177"/>
         <source>unknown</source>
         <translation type="unfinished"></translation>
-=======
-        <location filename="../src/ui/DiffView.cpp" line="587"/>
-        <source>&lt;b&gt;Size:&lt;/b&gt; %1</source>
-        <translatorcomment>Tamanho...</translatorcomment>
-        <translation>&lt;b&gt;Tamanho:&lt;/b&gt; %1</translation>
->>>>>>> d4788a9f
     </message>
 </context>
 <context>
@@ -3009,7 +2796,6 @@
 <context>
     <name>LogView</name>
     <message>
-<<<<<<< HEAD
         <location filename="../src/log/LogView.cpp" line="92"/>
         <source>Copy Selection to Clipboard</source>
         <translation type="unfinished"></translation>
@@ -3048,12 +2834,6 @@
         <location filename="../src/log/LogView.cpp" line="319"/>
         <source>Save Log</source>
         <translation type="unfinished"></translation>
-=======
-        <location filename="../src/log/LogView.cpp" line="54"/>
-        <source>Copy</source>
-        <translatorcomment>Copia...</translatorcomment>
-        <translation>Cópia</translation>
->>>>>>> d4788a9f
     </message>
 </context>
 <context>
