--- conflicted
+++ resolved
@@ -3522,13 +3522,8 @@
         <translation>Kann nicht fetchen. Kein Upstream ist für den aktuellen branch konfiguriert und es gibt kein Remote namens &apos;origin&apos;.</translation>
     </message>
     <message>
-<<<<<<< HEAD
         <location filename="../src/ui/RepoView.cpp" line="1010"/>
         <location filename="../src/ui/RepoView.cpp" line="2232"/>
-=======
-        <location filename="../src/ui/RepoView.cpp" line="1015"/>
-        <location filename="../src/ui/RepoView.cpp" line="2270"/>
->>>>>>> 8d4757ac
         <source>Fetch canceled.</source>
         <translation>Fetchen abgebrochen.</translation>
     </message>
@@ -3545,13 +3540,8 @@
         <translation>Bereits aktuell.</translation>
     </message>
     <message>
-<<<<<<< HEAD
         <location filename="../src/ui/RepoView.cpp" line="1074"/>
         <location filename="../src/ui/RepoView.cpp" line="2088"/>
-=======
-        <location filename="../src/ui/RepoView.cpp" line="1079"/>
-        <location filename="../src/ui/RepoView.cpp" line="2126"/>
->>>>>>> 8d4757ac
         <source>&lt;i&gt;no branch&lt;/i&gt;</source>
         <translation>&lt;i&gt;kein Branch&lt;/i&gt;</translation>
     </message>
@@ -3607,13 +3597,8 @@
         <translation>Der aktuelle Branch &apos;%1&apos; hat keinen Upstream.</translation>
     </message>
     <message>
-<<<<<<< HEAD
         <location filename="../src/ui/RepoView.cpp" line="1194"/>
         <location filename="../src/ui/RepoView.cpp" line="2201"/>
-=======
-        <location filename="../src/ui/RepoView.cpp" line="1199"/>
-        <location filename="../src/ui/RepoView.cpp" line="2239"/>
->>>>>>> 8d4757ac
         <source>Already up-to-date.</source>
         <translation>Bereits aktuell.</translation>
     </message>
@@ -3791,24 +3776,14 @@
         <translation>Pushe (erzwungen)</translation>
     </message>
     <message>
-<<<<<<< HEAD
         <location filename="../src/ui/RepoView.cpp" line="1605"/>
         <location filename="../src/ui/RepoView.cpp" line="2144"/>
-=======
-        <location filename="../src/ui/RepoView.cpp" line="1612"/>
-        <location filename="../src/ui/RepoView.cpp" line="2182"/>
->>>>>>> 8d4757ac
         <source>%1 to %2</source>
         <translation>%1 nach %2</translation>
     </message>
     <message>
-<<<<<<< HEAD
         <location filename="../src/ui/RepoView.cpp" line="1609"/>
         <location filename="../src/ui/RepoView.cpp" line="2089"/>
-=======
-        <location filename="../src/ui/RepoView.cpp" line="1616"/>
-        <location filename="../src/ui/RepoView.cpp" line="2127"/>
->>>>>>> 8d4757ac
         <source>You are not currently on a branch.</source>
         <translation>Du bist derzeit auf keinem Branch.</translation>
     </message>
@@ -3899,13 +3874,8 @@
         <translation>Committe</translation>
     </message>
     <message>
-<<<<<<< HEAD
         <location filename="../src/ui/RepoView.cpp" line="1750"/>
         <location filename="../src/ui/RepoView.cpp" line="1909"/>
-=======
-        <location filename="../src/ui/RepoView.cpp" line="1770"/>
-        <location filename="../src/ui/RepoView.cpp" line="1941"/>
->>>>>>> 8d4757ac
         <source>&lt;i&gt;no commit&lt;/i&gt;</source>
         <translation>&lt;i&gt;kein Commit&lt;/i&gt;</translation>
     </message>
@@ -3935,500 +3905,278 @@
         <translation>Nachdem die Einstellungen angepasst sind, &lt;a href=&apos;action:amend&apos;&gt;amende diesen Commit&lt;/a&gt; um den neuen Benutzernamen und E-Mail-Adresse zu protokollieren.</translation>
     </message>
     <message>
-<<<<<<< HEAD
         <location filename="../src/ui/RepoView.cpp" line="1834"/>
-=======
-        <location filename="../src/ui/RepoView.cpp" line="1866"/>
->>>>>>> 8d4757ac
         <source>file</source>
         <translation>Datei</translation>
     </message>
     <message>
-<<<<<<< HEAD
         <location filename="../src/ui/RepoView.cpp" line="1834"/>
-=======
-        <location filename="../src/ui/RepoView.cpp" line="1866"/>
->>>>>>> 8d4757ac
         <source>files</source>
         <translation>Dateien</translation>
     </message>
     <message>
-<<<<<<< HEAD
         <location filename="../src/ui/RepoView.cpp" line="1835"/>
-=======
-        <location filename="../src/ui/RepoView.cpp" line="1867"/>
->>>>>>> 8d4757ac
         <source>%1 - %2 %3</source>
         <translation>%1 - %2 %3</translation>
     </message>
     <message>
-<<<<<<< HEAD
         <location filename="../src/ui/RepoView.cpp" line="1836"/>
         <location filename="../src/ui/RepoView.cpp" line="1916"/>
-=======
-        <location filename="../src/ui/RepoView.cpp" line="1868"/>
-        <location filename="../src/ui/RepoView.cpp" line="1948"/>
->>>>>>> 8d4757ac
         <source>Checkout</source>
         <translation>Checke aus</translation>
     </message>
     <message>
-<<<<<<< HEAD
         <location filename="../src/ui/RepoView.cpp" line="1861"/>
-=======
-        <location filename="../src/ui/RepoView.cpp" line="1893"/>
->>>>>>> 8d4757ac
         <source>Checkout Detached HEAD?</source>
         <translation>Losgelösten HEAD auschecken?</translation>
     </message>
     <message>
-<<<<<<< HEAD
         <location filename="../src/ui/RepoView.cpp" line="1864"/>
-=======
-        <location filename="../src/ui/RepoView.cpp" line="1896"/>
->>>>>>> 8d4757ac
         <source>Checkout Detached HEAD</source>
         <translation>Losgelösten HEAD auschecken</translation>
     </message>
     <message>
-<<<<<<< HEAD
         <location filename="../src/ui/RepoView.cpp" line="1873"/>
-=======
-        <location filename="../src/ui/RepoView.cpp" line="1905"/>
->>>>>>> 8d4757ac
         <source>Checking out remote branch &apos;%1&apos; will result in a detached HEAD state. Do you want to reset the existing local branch &apos;%2&apos; to this commit instead?</source>
         <translation>Den entfernten Branch &apos;%1&apos; auszuchecken wird in einem losgelösen HEAD resultieren. Möchtest Du stattdessen den bereits bestehenden lokalen Branch &apos;%2&apos; auf diesen Commit zurücksetzen?</translation>
     </message>
     <message>
-<<<<<<< HEAD
         <location filename="../src/ui/RepoView.cpp" line="1878"/>
-=======
-        <location filename="../src/ui/RepoView.cpp" line="1910"/>
->>>>>>> 8d4757ac
         <source>Reset Local Branch</source>
         <translation>Lokalen Branch zurücksetzen</translation>
     </message>
     <message>
-<<<<<<< HEAD
         <location filename="../src/ui/RepoView.cpp" line="1884"/>
-=======
-        <location filename="../src/ui/RepoView.cpp" line="1916"/>
->>>>>>> 8d4757ac
         <source>Checking out remote branch &apos;%1&apos; will result in a detached HEAD state. Do you want to create a new local branch called &apos;%2&apos; to track it instead?</source>
         <translation>Den entfernten Branch &apos;%1&apos; auszuchecken wird in einem losgelösen HEAD resultieren. Möchtest Du stattdessen einen lokalen Branch &apos;%2&apos; erstellen, der den entfernten Branch trackt?</translation>
     </message>
     <message>
-<<<<<<< HEAD
         <location filename="../src/ui/RepoView.cpp" line="1888"/>
-=======
-        <location filename="../src/ui/RepoView.cpp" line="1920"/>
->>>>>>> 8d4757ac
         <source>Create a local branch to start tracking remote changes and make new commits. Check out the detached HEAD to temporarily put your working directory into the state of the remote branch.</source>
         <translation>Erstelle einen lokalen Branch, um Änderungen im Remote zu tracken und neue Commits zu machen. Checke den losgelösten HEAD aus, um temporär den Arbeitsordner auf den Status des entfernten Branches zu setzen.</translation>
     </message>
     <message>
-<<<<<<< HEAD
         <location filename="../src/ui/RepoView.cpp" line="1893"/>
-=======
-        <location filename="../src/ui/RepoView.cpp" line="1925"/>
->>>>>>> 8d4757ac
         <source>Create Local Branch</source>
         <translation>Lokalen Branch erstellen</translation>
     </message>
     <message>
-<<<<<<< HEAD
         <location filename="../src/ui/RepoView.cpp" line="1921"/>
-=======
-        <location filename="../src/ui/RepoView.cpp" line="1953"/>
->>>>>>> 8d4757ac
         <source>checkout</source>
         <translation>auschecken</translation>
     </message>
     <message>
-<<<<<<< HEAD
         <location filename="../src/ui/RepoView.cpp" line="1933"/>
-=======
-        <location filename="../src/ui/RepoView.cpp" line="1965"/>
->>>>>>> 8d4757ac
         <source>You may be able to reconcile your changes with the conflicting files by &lt;a href=&apos;action:stash&apos;&gt;stashing&lt;/a&gt; before you &lt;a href=&apos;action:checkout?%1&apos;&gt;checkout &apos;%2&apos;&lt;/a&gt;. Then &lt;a href=&apos;action:unstash&apos;&gt;unstash&lt;/a&gt; to restore your changes.</source>
         <translation>Du kannst ggf. Deine Änderungen mit den konfliktierenden Dateien lösen, indem Du erst &lt;a href=&apos;action:stash&apos;&gt;stashst&lt;/a&gt;, dann &lt;a href=&apos;action:checkout?%1&apos;&gt;&apos;%2&apos; auscheckst&lt;/a&gt; und schließlich &lt;a href=&apos;action:unstash&apos;&gt;unstashst&lt;/a&gt; um Deine Änderungen wiederherzustellen.</translation>
     </message>
     <message>
-<<<<<<< HEAD
         <location filename="../src/ui/RepoView.cpp" line="1965"/>
-=======
-        <location filename="../src/ui/RepoView.cpp" line="1997"/>
->>>>>>> 8d4757ac
         <source>New Branch</source>
         <translation>Neuer Branch</translation>
     </message>
     <message>
-<<<<<<< HEAD
         <location filename="../src/ui/RepoView.cpp" line="1968"/>
-=======
-        <location filename="../src/ui/RepoView.cpp" line="2000"/>
->>>>>>> 8d4757ac
         <source>create new branch</source>
         <translation>erstelle neuen Branch</translation>
     </message>
     <message>
-<<<<<<< HEAD
         <location filename="../src/ui/RepoView.cpp" line="1994"/>
-=======
-        <location filename="../src/ui/RepoView.cpp" line="2026"/>
->>>>>>> 8d4757ac
         <source>(no branch)</source>
         <translation>(kein Branch)</translation>
     </message>
     <message>
-<<<<<<< HEAD
         <location filename="../src/ui/RepoView.cpp" line="1995"/>
-=======
-        <location filename="../src/ui/RepoView.cpp" line="2027"/>
->>>>>>> 8d4757ac
         <source>WIP on %1: %2 %3</source>
         <translation>WIP auf %1: %2 %3</translation>
     </message>
     <message>
-<<<<<<< HEAD
         <location filename="../src/ui/RepoView.cpp" line="2007"/>
-=======
-        <location filename="../src/ui/RepoView.cpp" line="2039"/>
->>>>>>> 8d4757ac
         <source>&lt;i&gt;working directory&lt;/i&gt;</source>
         <translation>&lt;i&gt;Arbeitsordner&lt;/i&gt;</translation>
     </message>
     <message>
-<<<<<<< HEAD
         <location filename="../src/ui/RepoView.cpp" line="2008"/>
-=======
-        <location filename="../src/ui/RepoView.cpp" line="2040"/>
->>>>>>> 8d4757ac
         <source>Stash</source>
         <translation>Stashe</translation>
     </message>
     <message>
-<<<<<<< HEAD
         <location filename="../src/ui/RepoView.cpp" line="2012"/>
-=======
-        <location filename="../src/ui/RepoView.cpp" line="2044"/>
->>>>>>> 8d4757ac
         <source>stash</source>
         <translation>stashen</translation>
     </message>
     <message>
-<<<<<<< HEAD
         <location filename="../src/ui/RepoView.cpp" line="2026"/>
-=======
-        <location filename="../src/ui/RepoView.cpp" line="2058"/>
->>>>>>> 8d4757ac
         <source>Apply Stash</source>
         <translation>Wende Stash an</translation>
     </message>
     <message>
-<<<<<<< HEAD
         <location filename="../src/ui/RepoView.cpp" line="2028"/>
-=======
-        <location filename="../src/ui/RepoView.cpp" line="2060"/>
->>>>>>> 8d4757ac
         <source>apply stash</source>
         <translation>Stash anwenden</translation>
     </message>
     <message>
-<<<<<<< HEAD
         <location filename="../src/ui/RepoView.cpp" line="2041"/>
-=======
-        <location filename="../src/ui/RepoView.cpp" line="2073"/>
->>>>>>> 8d4757ac
         <source>Drop Stash</source>
         <translation>Droppe Stash</translation>
     </message>
     <message>
-<<<<<<< HEAD
         <location filename="../src/ui/RepoView.cpp" line="2043"/>
-=======
-        <location filename="../src/ui/RepoView.cpp" line="2075"/>
->>>>>>> 8d4757ac
         <source>drop stash</source>
         <translation>stash droppen</translation>
     </message>
     <message>
-<<<<<<< HEAD
         <location filename="../src/ui/RepoView.cpp" line="2052"/>
-=======
-        <location filename="../src/ui/RepoView.cpp" line="2084"/>
->>>>>>> 8d4757ac
         <source>Pop Stash</source>
         <translation>Poppe Stash</translation>
     </message>
     <message>
-<<<<<<< HEAD
         <location filename="../src/ui/RepoView.cpp" line="2054"/>
-=======
-        <location filename="../src/ui/RepoView.cpp" line="2086"/>
->>>>>>> 8d4757ac
         <source>pop stash</source>
         <translation>Stash poppen</translation>
     </message>
     <message>
-<<<<<<< HEAD
         <location filename="../src/ui/RepoView.cpp" line="2071"/>
-=======
-        <location filename="../src/ui/RepoView.cpp" line="2107"/>
->>>>>>> 8d4757ac
         <source>%1 as %2</source>
         <translation>%1 als %2</translation>
     </message>
     <message>
-<<<<<<< HEAD
         <location filename="../src/ui/RepoView.cpp" line="2072"/>
-=======
-        <location filename="../src/ui/RepoView.cpp" line="2108"/>
->>>>>>> 8d4757ac
         <source>Tag</source>
         <translation>Tagge</translation>
     </message>
     <message>
-<<<<<<< HEAD
         <location filename="../src/ui/RepoView.cpp" line="2074"/>
-=======
-        <location filename="../src/ui/RepoView.cpp" line="2110"/>
->>>>>>> 8d4757ac
         <source>tag</source>
         <translation>taggen</translation>
     </message>
     <message>
-<<<<<<< HEAD
         <location filename="../src/ui/RepoView.cpp" line="2087"/>
         <location filename="../src/ui/RepoView.cpp" line="2122"/>
         <location filename="../src/ui/RepoView.cpp" line="2143"/>
-=======
-        <location filename="../src/ui/RepoView.cpp" line="2125"/>
-        <location filename="../src/ui/RepoView.cpp" line="2160"/>
-        <location filename="../src/ui/RepoView.cpp" line="2181"/>
->>>>>>> 8d4757ac
         <source>Amend</source>
         <translation>Amende</translation>
     </message>
     <message>
-<<<<<<< HEAD
         <location filename="../src/ui/RepoView.cpp" line="2087"/>
         <location filename="../src/ui/RepoView.cpp" line="2122"/>
         <location filename="../src/ui/RepoView.cpp" line="2143"/>
-=======
-        <location filename="../src/ui/RepoView.cpp" line="2125"/>
-        <location filename="../src/ui/RepoView.cpp" line="2160"/>
-        <location filename="../src/ui/RepoView.cpp" line="2181"/>
->>>>>>> 8d4757ac
         <source>Reset</source>
         <translation>Setze zurück</translation>
     </message>
     <message>
-<<<<<<< HEAD
         <location filename="../src/ui/RepoView.cpp" line="2094"/>
-=======
-        <location filename="../src/ui/RepoView.cpp" line="2132"/>
->>>>>>> 8d4757ac
         <source>Amend?</source>
         <translation>Amenden?</translation>
     </message>
     <message>
-<<<<<<< HEAD
         <location filename="../src/ui/RepoView.cpp" line="2094"/>
-=======
-        <location filename="../src/ui/RepoView.cpp" line="2132"/>
->>>>>>> 8d4757ac
         <source>Reset?</source>
         <translation>Zurücksetzen?</translation>
     </message>
     <message>
-<<<<<<< HEAD
         <location filename="../src/ui/RepoView.cpp" line="2096"/>
-=======
-        <location filename="../src/ui/RepoView.cpp" line="2134"/>
->>>>>>> 8d4757ac
         <source>Are you sure you want to amend &apos;%1&apos;?</source>
         <translation>Bist Du sicher, dass Du &apos;%1&apos; amenden willst?</translation>
     </message>
     <message>
-<<<<<<< HEAD
         <location filename="../src/ui/RepoView.cpp" line="2097"/>
-=======
-        <location filename="../src/ui/RepoView.cpp" line="2135"/>
->>>>>>> 8d4757ac
         <source>Are you sure you want to reset &apos;%1&apos; to &apos;%2&apos;?</source>
         <translation>Bist Du sicher, dass Du &apos;%1&apos; nach &apos;%2&apos; zurücksetzen willst?</translation>
     </message>
     <message>
-<<<<<<< HEAD
         <location filename="../src/ui/RepoView.cpp" line="2104"/>
-=======
-        <location filename="../src/ui/RepoView.cpp" line="2142"/>
->>>>>>> 8d4757ac
         <source>&lt;p&gt;Some commits may become unreachable from the current branch.&lt;/p&gt;</source>
         <translation>&lt;p&gt;Einige Commits können vom aktuellen Branch aus unerreichbar werden.&lt;/p&gt;</translation>
     </message>
     <message>
-<<<<<<< HEAD
         <location filename="../src/ui/RepoView.cpp" line="2111"/>
-=======
-        <location filename="../src/ui/RepoView.cpp" line="2149"/>
->>>>>>> 8d4757ac
         <source>&lt;p&gt;Resetting will cause you to lose uncommitted changes. Untracked and ignored files will not be affected.&lt;/p&gt;</source>
         <translation>&lt;p&gt;Resetten kann zu verlorenen Commits führen. Ungetrackte und ignorierte Dateien werden davon nicht betroffen sein.&lt;/p&gt;</translation>
     </message>
     <message>
-<<<<<<< HEAD
         <location filename="../src/ui/RepoView.cpp" line="2115"/>
-=======
-        <location filename="../src/ui/RepoView.cpp" line="2153"/>
->>>>>>> 8d4757ac
         <source>&lt;p&gt;Your branch appears to be up-to-date with its upstream branch. Resetting may cause your branch history to diverge from the remote branch history.&lt;/p&gt;</source>
         <translation>&lt;p&gt;Dein Branch scheint auf dem gleichen Stand wie sein Upstream-Branch zu sein. Zurücksetzen kann dazu führen, dass deine Branch-History von der des entfernten Branches divergiert.&lt;/p&gt;</translation>
     </message>
     <message>
-<<<<<<< HEAD
         <location filename="../src/ui/RepoView.cpp" line="2148"/>
-=======
-        <location filename="../src/ui/RepoView.cpp" line="2186"/>
->>>>>>> 8d4757ac
         <source>amend</source>
         <translation>amenden</translation>
     </message>
     <message>
-<<<<<<< HEAD
         <location filename="../src/ui/RepoView.cpp" line="2148"/>
-=======
-        <location filename="../src/ui/RepoView.cpp" line="2186"/>
->>>>>>> 8d4757ac
         <source>reset</source>
         <translation>zurücksetzen</translation>
     </message>
     <message>
-<<<<<<< HEAD
         <location filename="../src/ui/RepoView.cpp" line="2197"/>
-=======
-        <location filename="../src/ui/RepoView.cpp" line="2235"/>
->>>>>>> 8d4757ac
         <source>%1 of %2 submodules</source>
         <translation>%1 von %2 Submodulen</translation>
     </message>
     <message>
-<<<<<<< HEAD
         <location filename="../src/ui/RepoView.cpp" line="2198"/>
         <location filename="../src/ui/RepoView.cpp" line="2223"/>
-=======
-        <location filename="../src/ui/RepoView.cpp" line="2236"/>
-        <location filename="../src/ui/RepoView.cpp" line="2261"/>
->>>>>>> 8d4757ac
         <source>Update</source>
         <translation>Updaten</translation>
     </message>
     <message>
-<<<<<<< HEAD
         <location filename="../src/ui/RepoView.cpp" line="2235"/>
-=======
-        <location filename="../src/ui/RepoView.cpp" line="2273"/>
->>>>>>> 8d4757ac
         <source>update submodule</source>
         <translation>Submodule updaten</translation>
     </message>
     <message>
-<<<<<<< HEAD
         <location filename="../src/ui/RepoView.cpp" line="2276"/>
-=======
-        <location filename="../src/ui/RepoView.cpp" line="2314"/>
->>>>>>> 8d4757ac
         <source>Invalid Submodule Repository</source>
         <translation>Ungültiges Submodul-Repository</translation>
     </message>
     <message>
-<<<<<<< HEAD
         <location filename="../src/ui/RepoView.cpp" line="2278"/>
-=======
-        <location filename="../src/ui/RepoView.cpp" line="2316"/>
->>>>>>> 8d4757ac
         <source>The submodule &apos;%1&apos; doesn&apos;t have a valid repository. You may need to init and/or update the submodule to check out a repository.</source>
         <translation>Das Submodul &apos;%1&apos; hat kein gültiges Repository. Ggf. musst Du das Submodul initialisieren und/oder updaten um das Repository auszuchecken.</translation>
     </message>
     <message>
-<<<<<<< HEAD
         <location filename="../src/ui/RepoView.cpp" line="2491"/>
-=======
-        <location filename="../src/ui/RepoView.cpp" line="2529"/>
->>>>>>> 8d4757ac
         <source>There was a merge conflict.</source>
         <translation>Es gab einen Merge-Konflikt.</translation>
     </message>
     <message>
-<<<<<<< HEAD
         <location filename="../src/ui/RepoView.cpp" line="2495"/>
-=======
-        <location filename="../src/ui/RepoView.cpp" line="2533"/>
->>>>>>> 8d4757ac
         <source>Resolve conflicts, then commit to conclude the %1. See &lt;a href=&apos;expand&apos;&gt;details&lt;/a&gt;.</source>
         <translation>Löse die Konflikte und committe dann, um das %1 abzuschließen. Siehe &lt;a href=&apos;expand&apos;&gt;Details&lt;/a&gt;.</translation>
     </message>
     <message>
-<<<<<<< HEAD
         <location filename="../src/ui/RepoView.cpp" line="2498"/>
-=======
-        <location filename="../src/ui/RepoView.cpp" line="2536"/>
->>>>>>> 8d4757ac
         <source>Resolve conflicts in each conflicted (!) file in one of the following ways:</source>
         <translation>Löse Konflikte in jeder Datei mit Konflikten (!) auf einem der folgenden Wege:</translation>
     </message>
     <message>
-<<<<<<< HEAD
         <location filename="../src/ui/RepoView.cpp" line="2501"/>
-=======
-        <location filename="../src/ui/RepoView.cpp" line="2539"/>
->>>>>>> 8d4757ac
         <source>1. Click the &apos;Ours&apos; or &apos;Theirs&apos; button to choose the correct change. Then click the &apos;Save&apos; button to apply.</source>
         <translation>1. Klicke den &apos;Unsers&apos;- oder &apos;Ihres&apos;-Button um die korrekte Änderung auszuwählen. Klicke dann auf &apos;Speichern&apos; zum Anwenden.</translation>
     </message>
     <message>
-<<<<<<< HEAD
         <location filename="../src/ui/RepoView.cpp" line="2504"/>
-=======
-        <location filename="../src/ui/RepoView.cpp" line="2542"/>
->>>>>>> 8d4757ac
         <source>2. Edit the file in the editor to make a different change. Remember to remove conflict markers.</source>
         <translation>2. Bearbeite die Datei im Editor um eine andere Änderung zu verwernden. Vergiss nicht, die Konflikt-Marker zu entfernen.</translation>
     </message>
     <message>
-<<<<<<< HEAD
         <location filename="../src/ui/RepoView.cpp" line="2507"/>
-=======
-        <location filename="../src/ui/RepoView.cpp" line="2545"/>
->>>>>>> 8d4757ac
         <source>3. Use an external merge tool. Right-click on the files in the list and choose &apos;External Merge&apos;.</source>
         <translation>3. Benutze ein externes Merge-Tool. Rechts-Klicke auf die Datei in der Liste und wähle &apos;Externer Merge&apos;.</translation>
     </message>
     <message>
-<<<<<<< HEAD
         <location filename="../src/ui/RepoView.cpp" line="2510"/>
-=======
-        <location filename="../src/ui/RepoView.cpp" line="2548"/>
->>>>>>> 8d4757ac
         <source>After all conflicts in the file are resolved, click the check box to mark it as resolved.</source>
         <translation>Nachdem alle Konflikte in der Datei gelöst sind, klicke auf die Check-Box, um sie als gelöst zu markieren.</translation>
     </message>
     <message>
-<<<<<<< HEAD
         <location filename="../src/ui/RepoView.cpp" line="2513"/>
-=======
-        <location filename="../src/ui/RepoView.cpp" line="2551"/>
->>>>>>> 8d4757ac
         <source>After all conflicted files are staged, commit to conclude the %1.</source>
         <translation>Nachdem alle Dateien mit Konflikten gestaged sind, commite, um das %1 abzuschließen.</translation>
     </message>
     <message>
-<<<<<<< HEAD
         <location filename="../src/ui/RepoView.cpp" line="2525"/>
-=======
-        <location filename="../src/ui/RepoView.cpp" line="2563"/>
->>>>>>> 8d4757ac
         <source>You can &lt;a href=&apos;action:abort&apos;&gt;abort&lt;/a&gt; the %1 to return the repository to its previous state.</source>
         <translation>Du kannst das %1 &lt;a href=&apos;action:abort&apos;&gt;abbrechen&lt;/a&gt;, um das Repository in den vorherigen Zustand zu bringen.</translation>
     </message>
